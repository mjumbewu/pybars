--- conflicted
+++ resolved
@@ -6,16 +6,14 @@
 NEXT
 ----
 
-<<<<<<< HEAD
+* A default `helperMissing` helper is now present in the global set of helpers.
+  This gives default behaviour the same as handlebars.js, though it can still
+  be overridden. (Robert Collins, lp:1040096)
+
 * Remove Compiler.register_helper, in favour of passing
   helpers when rendering templates (register_helper never
   worked, so this shouldn't break any code.)
   (James Westby, lp:1054550)
-=======
-* A default `helperMissing` helper is now present in the global set of helpers.
-  This gives default behaviour the same as handlebars.js, though it can still
-  be overridden. (Robert Collins, lp:1040096)
->>>>>>> fad09442
 
 0.0.3
 -----
