--- conflicted
+++ resolved
@@ -595,8 +595,6 @@
         self.assertEqual(u"cruel world!",
             render(source, {'goodbye': lambda this: None, 'world': "world"}))
 
-<<<<<<< HEAD
-=======
     def test_resolve_with_attrs(self):
         class TestAttr():
             @property
@@ -616,15 +614,12 @@
         self.assertEqual("Hello! Hi! Goodbye! ",
             render(source, context))
 
->>>>>>> ad7d74e0
     def test_list_context(self):
         source = u"{{#each .}}{{#each .}}{{text}}! {{/each}}cruel world!{{/each}}"
         context = [[{'text': "goodbye"}, {'text': "Goodbye"}, {'text': "GOODBYE"}]]
         self.assertEqual("goodbye! Goodbye! GOODBYE! cruel world!",
             render(source, context))
 
-<<<<<<< HEAD
-=======
     def test_context_with_attrs(self):
         class TestContext():
             @property
@@ -636,7 +631,6 @@
         self.assertEqual("Goodbye! cruel world!",
             render(source, context))
 
->>>>>>> ad7d74e0
     def test_each(self):
         source = u"{{#each goodbyes}}{{text}}! {{/each}}cruel {{world}}!"
         context = {'goodbyes':
@@ -697,7 +691,6 @@
             "0. goodbye! 0 1 2 After 0 1. Goodbye! 0 1 2 After 1 2. GOODBYE! 0 1 2 After 2 cruel world!",
             render(source, context))
 
-<<<<<<< HEAD
     def test_each_context_depth(self):
         template = u"{{#each families}}{{#each people}}{{../../label}}: {{name}}{{/each}} {{name}}\n{{/each}}"
         self.assertEqual("Name: Yehuda Katz\nName: Carl Lerche\nName: Alan Johnson\n",
@@ -793,8 +786,6 @@
         result = render(source, context)
         self.assertEqual(result, "(GOODBYE!) (GOODBYE!) (GOODBYE! GOODBYE! GOODBYE!) cruel world!", "The @first variable is used");
 
-=======
->>>>>>> ad7d74e0
     def test_log(self):
         source = u"{{log blah}}"
         context = {'blah': "whee"}
