--- conflicted
+++ resolved
@@ -1032,7 +1032,6 @@
         expected = "<strong>This is a slightly more complicated blah.</strong>.\n\nCheck this out:\n\n<ul>\n\n<li class=one>@fat</li>\n\n<li class=two>@dhg</li>\n\n<li class=three>@sayrer</li>\n</ul>.\n\n"
         self.assertEqual(expected, render(source, context))
 
-<<<<<<< HEAD
     def test_invalid_python_identifiers_cannot_be_used_as_keyword_arguments(self):
         source = u'{{foo 0x="bar"}}'
         self.assertEqual('', render(source, {}))
@@ -1236,13 +1235,4 @@
         helpers = {'hello': _hello, 'world':  _world}
 
         result = template({'exclaim': True, 'zomg': "world"}, helpers=helpers, data={'adjective': "happy"});
-        self.assertEqual("sad world?", str_class(result));
-=======
-    def test_invalid_template_1(self):
-        source = u'{{ x "\\x" }}'
-        self.assertEqual('', render(source, {}))
-
-    def test_invalid_template_2(self):
-        source = u'{{ foo 0x="bar" }}'
-        self.assertEqual('', render(source, {}))
->>>>>>> 99963042
+        self.assertEqual("sad world?", str_class(result));