--- conflicted
+++ resolved
@@ -837,7 +837,14 @@
         expected = "<strong>This is a slightly more complicated blah.</strong>.\n\nCheck this out:\n\n<ul>\n\n<li class=one>@fat</li>\n\n<li class=two>@dhg</li>\n\n<li class=three>@sayrer</li>\n</ul>.\n\n"
         self.assertEqual(expected, render(source, context))
 
-<<<<<<< HEAD
+    def test_invalid_template_1(self):
+        source = u'{{x "\\x"}}'
+        self.assertEqual('', render(source, {}))
+
+    def test_invalid_template_2(self):
+        source = u'{{foo 0x="bar"}}'
+        self.assertEqual('', render(source, {}))
+
 
 class TestDataHash (TestCase):
     def test_passing_in_data_to_a_compiled_function_that_expects_data_works_with_helpers(self):
@@ -1009,13 +1016,4 @@
         helpers = {'hello': _hello, 'world':  _world}
 
         result = template({'exclaim': True, 'zomg': "world"}, helpers=helpers, data={'adjective': "happy"});
-        self.assertEqual("sad world?", str_class(result));
-=======
-    def test_invalid_template_1(self):
-        source = u'{{ x "\\x" }}'
-        self.assertEqual('', render(source, {}))
-
-    def test_invalid_template_2(self):
-        source = u'{{ foo 0x="bar" }}'
-        self.assertEqual('', render(source, {}))
->>>>>>> 3a262b8c
+        self.assertEqual("sad world?", str_class(result));