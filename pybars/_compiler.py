--- conflicted
+++ resolved
@@ -248,21 +248,12 @@
     result = strlist()
     if is_dictlike(context):
         for key, local_context in context.items():
-<<<<<<< HEAD
             result.grow(options['fn'](local_context, key=key))
-    else:
+    elif is_iterable(context):
         for index, local_context in enumerate(context):
             result.grow(options['fn'](local_context, index=index))
-=======
-            scope = Scope(local_context, this, key=key)
-            result.grow(options['fn'](scope))
-    elif is_iterable(context):
-        for index, local_context in enumerate(context):
-            scope = Scope(local_context, this, index=index)
-            result.grow(options['fn'](scope))
     else:
         return options['inverse'](this)
->>>>>>> 24196f21
     return result
 
 
