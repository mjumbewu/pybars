--- conflicted
+++ resolved
@@ -225,26 +225,12 @@
 
 def _each(this, options, context):
     result = strlist()
-<<<<<<< HEAD
     if isinstance(context, dict):
         for key, local_context in context.items():
-            scope = Scope(local_context, this, key=key)
-            result.grow(options['fn'](scope))
+            result.grow(options['fn'](local_context, key=key))
     else:
         for index, local_context in enumerate(context):
-            scope = Scope(local_context, this, index=index)
-            result.grow(options['fn'](scope))
-=======
-    i = 0
-    for local_context in context:
-        kwargs = {}
-        if isinstance(context, list):
-            kwargs['index'] = i
-        if isinstance(context, dict):
-            kwargs['key'] = local_context
-        result.grow(options['fn'](local_context, **kwargs))
-        i += 1
->>>>>>> 3e10fc1f
+            result.grow(options['fn'](local_context, index=index))
     return result
 
 
