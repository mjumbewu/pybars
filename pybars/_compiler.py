#
# Copyright (c) 2012, Canonical Ltd
#
# This program is free software: you can redistribute it and/or modify
# it under the terms of the GNU Lesser General Public License as published by
# the Free Software Foundation, version 3 only.
#
# This program is distributed in the hope that it will be useful,
# but WITHOUT ANY WARRANTY; without even the implied warranty of
# MERCHANTABILITY or FITNESS FOR A PARTICULAR PURPOSE.  See the
# GNU Lesser General Public License for more details.
#
# You should have received a copy of the GNU Lesser General Public License
# along with this program.  If not, see <http://www.gnu.org/licenses/>.
# GNU Lesser General Public License version 3 (see the file LICENSE).

"""The compiler for pybars."""


__all__ = [
    'Compiler',
    'strlist',
    ]

__metaclass__ = type

from functools import partial
import re

import pybars
from pymeta.grammar import OMeta
from pybars.frompymeta import moduleFromSource

# This allows the code to run on Python 2 and 3 by
# creating a consistent reference for the appropriate
# string class
try:
    str_class = unicode
except NameError:
    # Python 3 support
    str_class = str

import collections

# preserve reference to the builtin compile.
_compile = compile

# Note that unless we presume handlebars is only generating valid html, we have
# to accept anything - so a broken template won't be all that visible - it will
# just render literally (because the anything rule matches it).

# this grammar generates a tokenised tree
handlebars_grammar = r"""

template ::= (<text> | <templatecommand>)*:body => ['template'] + body
text ::= (~(<start>) <anything>)+:text => ('literal', u''.join(text))
other ::= <anything>:char => ('literal', char)
templatecommand ::= <blockrule>
    | <comment>
    | <escapedexpression>
    | <expression>
    | <partial>
start ::= '{' '{'
finish ::= '}' '}'
comment ::= <start> '!' (~(<finish>) <anything>)* <finish> => ('comment', )
space ::= ' '|'\t'|'\r'|'\n'
arguments ::= (<space>+ (<kwliteral>|<literal>|<path>))*:arguments => arguments
expression_inner ::= <spaces> <path>:p <arguments>:arguments <spaces> <finish> => (p, arguments)
expression ::= <start> '{' <expression_inner>:e '}' => ('expand', ) + e
    | <start> '&' <expression_inner>:e => ('expand', ) + e
escapedexpression ::= <start> <expression_inner>:e => ('escapedexpand', ) + e
block_inner ::= <spaces> <symbol>:s <arguments>:args <spaces> <finish>
    => (u''.join(s), args)
alt_inner ::= <spaces> ('^' | 'e' 'l' 's' 'e') <spaces> <finish>
partial ::= <start> '>' <block_inner>:i => ('partial',) + i
path ::= ~('/') <pathseg>+:segments => ('path', segments)
kwliteral ::= <safesymbol>:s '=' (<literal>|<path>):v => ('kwparam', s, v)
literal ::= (<string>|<integer>|<boolean>):thing => ('literalparam', thing)
string ::= '"' <notdquote>*:ls '"' => u'"' + u''.join(ls) + u'"'
    | "'" <notsquote>*:ls "'" => u"'" + u''.join(ls) + u"'"
integer ::= <digit>+:ds => int(''.join(ds))
boolean ::= <false>|<true>
false ::= 'f' 'a' 'l' 's' 'e' => False
true ::= 't' 'r' 'u' 'e' => True
notdquote ::= <escapedquote>
    | '\n' => '\\n'
    | '\r' => '\\r'
    | '\\' => '\\\\'
    | (~('"') <anything>)
notsquote ::= <escapedquote>
    | '\n' => '\\n'
    | '\r' => '\\r'
    | '\\' => '\\\\'
    | (~("'") <anything>)
notclosebracket ::= (~(']') <anything>)
escapedquote ::= '\\' '"' => '\\"'
    | "\\" "'" => "\\'"
safesymbol ::=  ~<alt_inner> '['? (<letter>|'_'):start (<letterOrDigit>|'_')+:symbol ']'? => start + u''.join(symbol)
symbol ::=  ~<alt_inner> '['? (<letterOrDigit>|'-'|'@')+:symbol ']'? => u''.join(symbol)
pathseg ::= '[' <notclosebracket>+:symbol ']' => u''.join(symbol)
    | <symbol>
    | '/' => u''
    | ('.' '.' '/') => u'__parent'
    | '.' => u''
pathfinish :expected ::= <start> '/' <path>:found ?(found == expected) <finish>
symbolfinish :expected ::= <start> '/' <symbol>:found ?(found == expected) <finish>
blockrule ::= <start> '#' <block_inner>:i
      <template>:t <alttemplate>:alt_t <symbolfinish i[0]> => ('block',) + i + (t, alt_t)
    | <start> '^' <block_inner>:i
      <template>:t <symbolfinish i[0]> => ('invertedblock',) + i + (t,)
alttemplate ::= (<start> <alt_inner> <template>)?:alt_t => alt_t or []
"""

# this grammar compiles the template to python
compile_grammar = """
compile ::= <prolog> <rule>* => builder.finish()
prolog ::= "template" => builder.start()
rule ::= <literal>
    | <expand>
    | <escapedexpand>
    | <comment>
    | <block>
    | <invertedblock>
    | <partial>
block ::= [ "block" <anything>:symbol [<arg>*:arguments] [<compile>:t] [<compile>?:alt_t] ] => builder.add_block(symbol, arguments, t, alt_t)
comment ::= [ "comment" ]
literal ::= [ "literal" :value ] => builder.add_literal(value)
expand ::= [ "expand" <path>:value [<arg>*:arguments]] => builder.add_expand(value, arguments)
escapedexpand ::= [ "escapedexpand" <path>:value [<arg>*:arguments]] => builder.add_escaped_expand(value, arguments)
invertedblock ::= [ "invertedblock" <anything>:symbol [<arg>*:arguments] [<compile>:t] ] => builder.add_invertedblock(symbol, arguments, t)
partial ::= ["partial" <anything>:symbol [<arg>*:arguments]] => builder.add_partial(symbol, arguments)
path ::= [ "path" [<pathseg>:segment]] => ("simple", segment)
 | [ "path" [<pathseg>+:segments] ] => ("complex", u'resolve(this, "'  + u'","'.join(segments) + u'")' )
simplearg ::= [ "path" [<pathseg>+:segments] ] => u'resolve(this, "'  + u'","'.join(segments) + u'")'
    | [ "literalparam" <anything>:value ] => {str_class}(value)
arg ::= [ "kwparam" <anything>:symbol <simplearg>:a ] => {str_class}(symbol) + '=' + a
    | <simplearg>
pathseg ::= "/" => ''
    | "." => ''
    | "" => ''
    | "this" => ''
pathseg ::= <anything>:symbol => u''.join(symbol)
"""
compile_grammar = compile_grammar.format(str_class=str_class.__name__)


class strlist(list):
    """A quasi-list to let the template code avoid special casing."""

    # Added for Python 3
    def __str__(self):
        return ''.join(self)

    def __unicode__(self):
        return u''.join(self)

    def grow(self, thing):
        """Make the list longer, appending for unicode, extending otherwise."""
        if type(thing) == str_class:
            self.append(thing)

        # This will only ever match in Python 2 since str_class is str in
        # Python 3.
        elif type(thing) == str:
            self.append(unicode(thing))

        else:
            # Recursively expand to a flat list; may deserve a C accelerator at
            # some point.
            for element in thing:
                self.grow(element)


_map = {
    '&': '&amp;',
    '"': '&quot;',
    "'": '&#x27;',
    '`': '&#x60;',
    '<': '&lt;',
    '>': '&gt;',
    }
def substitute(match, _map=_map):
    return _map[match.group(0)]


_escape_re = re.compile(r"&|\"|'|`|<|>")
def escape(something, _escape_re=_escape_re, substitute=substitute):
    return _escape_re.sub(substitute, something)


def pick(context, name, default=None):
    if isinstance(name, str) and hasattr(context, name):
        return getattr(context, name)
    if hasattr(context, 'get'):
        return context.get(name)
    try:
        return context[name]
    except (KeyError, TypeError):
        return default


sentinel = object()

class Scope:

<<<<<<< HEAD
    def __init__(self, context, parent, data):
        # We should never get a scope object for context, but just in case...
        self.context = context.context if isinstance(context, Scope) else context
        self.parent = parent
        self.data = data or {}
=======
    def __init__(self, context, parent, index=None, key=None, first=None, last=None):
        self.context = context
        self.parent = parent
        self.index = index
        self.key = key
        self.first = first
        self.last = last
>>>>>>> ad7d74e0

    def get(self, name, default=None):
        if name == '__parent':
            return self.parent
<<<<<<< HEAD
        if str_class(name).startswith('@'):
            return self.data.get(name[1:], default)
        if name == 'this':
            return self.context

        try:
            return self.context[name]
        except (KeyError, TypeError):
            return default
    __getitem__ = get

    def __bool__(self):
        return bool(self.context)

    def __nonzero__(self):
        return bool(self.context)

=======
        if name == '@index' and self.index is not None:
            return self.index
        if name == '@key' and self.key is not None:
            return self.key
        if name == '@first' and self.first is not None:
            return self.first
        if name == '@last' and self.last is not None:
            return self.last
        if name == 'this':
            return self.context
        return pick(self.context, name, default)
    __getitem__ = get

>>>>>>> ad7d74e0
    def __len__(self):
        return len(self.context)

    # Added for Python 3
    def __str__(self):
        return str(self.context)

    # Only called in Python 2
    def __unicode__(self):
        return unicode(self.context)

    def __repr__(self):
        return u'<pybars.Scope context=%r data=%r>' % (self.context, self.data)


def resolve(context, *segments):
    for segment in segments:
        if context is None:
            return None
        if isinstance(context, Scope) and context.context is None:
            return None
        if segment in (None, ""):
            continue
        if type(context) in (list, tuple):
            offset = int(segment)
            context = context[offset]
<<<<<<< HEAD
        else:
            try:
                context = context.get(segment)
            except AttributeError:
                return None
=======
        elif isinstance(context, Scope):
            context = context.get(segment)
        else:
            context = pick(context, segment)
>>>>>>> ad7d74e0
    return context


def is_iterable(obj):
    try:
        iter(obj)
    except TypeError:
        return False
    else:
        return True

def is_dictlike(obj):
    # Check for the presence of items
    if not hasattr(obj, 'items'):
        return False

    # Check whether items is iterable
    # NOTE: In Python 2, this generates a list that never gets used;
    #       wasteful. Address later, maybe with six.
    return is_iterable(obj.items())

def _each(this, options, context):
    if not context:
        return options['inverse'](this)

    result = strlist()
<<<<<<< HEAD
    if is_dictlike(context):
        count = 0
        for key, local_context in context.items():
            result.grow(options['fn'](local_context, key=key, first=count==0))
            count += 1
    elif is_iterable(context):
        size = len(context)
        for index, local_context in enumerate(context):
            result.grow(options['fn'](local_context,
                index=index, first=index==0, last=index==(size - 1)))
    else:
        return options['inverse'](this)
=======

    # All sequences in python have a length
    try:
        last_index = len(context) - 1

        # If there are no items, we want to trigger the else clause
        if last_index < 0:
            raise IndexError()

    except (TypeError, IndexError) as e:
        return options['inverse'](this)

    # We use the presence of a keys method to determine if the
    # key attribute should be passed to the block handler
    has_keys = hasattr(context, 'keys')

    index = 0
    for value in context:
        kwargs = {
            'index': index,
            'first': index == 0,
            'last': index == last_index
        }

        if has_keys:
            kwargs['key'] = value
            value = context[value]

        scope = Scope(value, this, **kwargs)
        result.grow(options['fn'](scope))

        index += 1

>>>>>>> ad7d74e0
    return result


def _if(this, options, context):
    if isinstance(context, collections.Callable):
        context = context(this)
    if context:
        return options['fn'](this)
    else:
        return options['inverse'](this)


def _log(this, context):
    pybars.log(context)


def _unless(this, options, context):
    if not context:
        return options['fn'](this)


def _blockHelperMissing(this, options, context):
    # print this, context
    if isinstance(context, collections.Callable):
        context = context(this)
    if context != u"" and not context:
        return options['inverse'](this)
    if type(context) in (list, strlist, tuple):
        return _each(this, options, context)
    if context is True:
        callwith = this
    else:
        callwith = context
    return options['fn'](callwith)


def _helperMissing(scope, name, *args):
    if not args:
        return None
    raise Exception(u"Could not find property %s" % (name,))


def _with(this, options, context):
    return options['fn'](context)


# scope for the compiled code to reuse globals
_pybars_ = {
    'helpers': {
        'blockHelperMissing': _blockHelperMissing,
        'each': _each,
        'if': _if,
        'helperMissing': _helperMissing,
        'log': _log,
        'unless': _unless,
        'with': _with,
    },
}


class CodeBuilder:
    """Builds code for a template."""

    def __init__(self):
        self.stack = []

    def start(self):
        self.stack.append((strlist(), {}))
        self._result, self._locals = self.stack[-1]
        # Context may be a user hash or a Scope (which injects '__parent' to
        # implement .. lookups). The JS implementation uses a vector of scopes
        # and then interprets a linear walk-up, which is why there is a
        # disabled test showing arbitrary complex path manipulation: the scope
        # approach used here will probably DTRT but may be slower: reevaluate
        # when profiling.
        self._result.grow(u"def render(this, helpers=None, partials=None, parent=None, data=None):\n")

        # Initialize the end result
        self._result.grow(u"    result = strlist()\n")

        # Initialize the helpers, parials, and data
        self._result.grow(u"    _helpers = dict(pybars['helpers'])\n")
        self._result.grow(u"    if helpers is not None: _helpers.update(helpers)\n")
        self._result.grow(u"    helpers = _helpers\n")
        self._result.grow(u"    if partials is None: partials = {}\n")
        self._result.grow(u"    if data is None: data = {}\n")

        # Even if the `this` is already a Scope object, create a new Scope
        # object because the paraent and data attributes may differ for this
        # context.
        self._result.grow(u"    if isinstance(this, Scope):\n")
        self._result.grow(u"        this = Scope(this.context, parent, data)\n")
        self._result.grow(u"    else:\n")
        self._result.grow(u"        this = Scope(this, parent, data)\n")

        # Create a decorator function for nested calls to render. These may be
        # partials or block helpers. They differ from calls to the normal
        # render method in that (1) the data attribute is specified in the
        # kwargs, and (2) the helpers, partials, and parent scope are all set
        # implicitly.
        self._result.grow(u"    def process_nested_render(nested_render):\n")
        self._result.grow(u"        def fn(inner_context, **kwargs):\n")
        self._result.grow(u"            nested_data = data.copy()\n")
        self._result.grow(u"            nested_data.update(kwargs)\n")
        self._result.grow(u"            return nested_render(inner_context, helpers=helpers, partials=partials, parent=this, data=nested_data)\n")
        self._result.grow(u"        return fn\n")

        # Expose used functions and helpers to the template.
        self._locals['strlist'] = strlist
        self._locals['escape'] = escape
        self._locals['Scope'] = Scope
        self._locals['partial'] = partial
        self._locals['pybars'] = _pybars_
        self._locals['resolve'] = resolve

    def finish(self):
        self._result.grow(u"    return result\n")
        lines, ns = self.stack.pop(-1)
        source = str_class(u"".join(lines))
        self._result = self.stack and self.stack[-1][0]
        self._locals = self.stack and self.stack[-1][1]
        fn = moduleFromSource(source, 'render', globalsDict=ns, registerModule=True)
        # print source
        return fn

    def allocate_value(self, value):
        name = 'constant_%d' % len(self._locals)
        self._locals[name] = value
        return name

    def _wrap_nested(self, name):
        """
        Nested calls to render (for template partials or block helpers) should
        inherit the set of helpers and partials automatically, and should have
        the parent scope implicitly set to the current scope.
        """
        return u"process_nested_render(%s)" % name

    def add_block(self, symbol, arguments, nested, alt_nested):
        name = self.allocate_value(nested)
        if alt_nested:
            alt_name = self.allocate_value(alt_nested)
        call = self.arguments_to_call(arguments)
        self._result.grow([
            u"    options = {'fn': %s}\n" % self._wrap_nested(name),
            u"    options['helpers'] = helpers\n"
            u"    options['partials'] = partials\n"
            ])
        if alt_nested:
            self._result.grow([
                u"    options['inverse'] = ",
                self._wrap_nested(alt_name),
                u"\n"
                ])
        else:
            self._result.grow([
                u"    options['inverse'] = lambda this: None\n"
                ])
        self._result.grow([
            u"    value = helper = helpers.get('%s')\n" % symbol,
            u"    if value is None:\n"
            u"        value = this.get('%s')\n" % symbol,
            u"    if helper and callable(helper):\n"
            u"        value = helper(this, options, %s\n" % call,
            u"    else:\n"
            u"        helper = helpers['blockHelperMissing']\n"
            u"        value = helper(this, options, value)\n"
            u"    if value is None: value = ''\n"
            u"    result.grow(value)\n"
            ])

    def add_literal(self, value):
        name = self.allocate_value(value)
        self._result.grow(u"    result.append(%s)\n" % name)

    def _lookup_arg(self, arg):
        """
        Use the name of the argument. If no argument name is supplied, assume
        the current context as the argument.
        """
        if not arg:
            return u"this.context"
        return arg

    def arguments_to_call(self, arguments):
        params = list(map(self._lookup_arg, arguments))
        return u", ".join(params) + ")"

    def find_lookup(self, path, path_type, call):
        if path and path_type == "simple":  # simple names can reference helpers.
            # TODO: compile this whole expression in the grammar; for now,
            # fugly but only a compile time overhead.
            # XXX: just rm.
            realname = path.replace('.get("', '').replace('")', '')
            self._result.grow([
                u"    value = helpers.get('%s')\n" % realname,
                u"    if value is None:\n"
                u"        value = resolve(this, '%s')\n" % path,
                ])
        elif path_type == "simple":
            realname = None
            self._result.grow([
                u"    value = resolve(this, '%s')\n" % path,
                ])
        else:
            realname = None
            self._result.grow(u"    value = %s\n" % path)
        self._result.grow([
            u"    if callable(value):\n"
            u"        child_scope = Scope(this.context, this, data)\n"
            u"        value = value(child_scope, %s\n" % call,
            ])
        if realname:
            self._result.grow(
                u"    elif value is None:\n"
                u"        child_scope = Scope(this.context, this, data)\n"
                u"        value = helpers.get('helperMissing')(child_scope, '%s', %s\n"
                    % (realname, call)
                )
        self._result.grow(u"    if value is None: value = ''\n")

    def add_escaped_expand(self, path_type_path, arguments):
        (path_type, path) = path_type_path
        call = self.arguments_to_call(arguments)
        self.find_lookup(path, path_type, call)
        self._result.grow([
            u"    if type(value) is not strlist:\n",
            u"        value = escape(%s(value))\n" % str_class.__name__,
            u"    result.grow(value)\n"
            ])

    def add_expand(self, path_type_path, arguments):
        (path_type, path) = path_type_path
        call = self.arguments_to_call(arguments)
        self.find_lookup(path, path_type, call)
        self._result.grow([
            u"    if type(value) is not strlist:\n",
            u"        value = %s(value)\n" % str_class.__name__,
            u"    result.grow(value)\n"
            ])

    def _debug(self):
        self._result.grow(u"    import pdb;pdb.set_trace()\n")

    def add_invertedblock(self, symbol, arguments, nested):
        # This may need to be a blockHelperMissing clal as well.
        name = self.allocate_value(nested)
        self._result.grow([
            u"    value = this.get('%s')\n" % symbol,
            u"    if not value:\n"
            u"    "])
        self._invoke_template(name, "this.context", "this")

    def _invoke_template(self, fn_name, context_name, scope_name):
        """
        """
        self._result.grow([
            u"    result.grow(",
            fn_name,
            u"(Scope(", context_name, u", ", scope_name, u", data)",
            u", helpers=helpers, partials=partials, parent=", scope_name, ", data=data))\n"
            ])

    def add_partial(self, symbol, arguments):
        if arguments:
            assert len(arguments) == 1, arguments
            arg = arguments[0]
        else:
            arg = ""
        self._result.append(
            u"    inner = partials['%s']\n" % symbol)
        self._invoke_template("inner", self._lookup_arg(arg), "this")


class Compiler:
    """A handlebars template compiler.

    The compiler is not threadsafe: you need one per thread because of the
    state in CodeBuilder.
    """

    _handlebars = OMeta.makeGrammar(handlebars_grammar, {}, 'handlebars')
    _builder = CodeBuilder()
    _compiler = OMeta.makeGrammar(compile_grammar, {'builder': _builder})

    def __init__(self):
        self._helpers = {}

    def compile(self, source):
        """Compile source to a ready to run template.

        :param source: The template to compile - should be a unicode string.
        :return: A template ready to run.
        """
        assert isinstance(source, str_class)
        tree = self._handlebars(source).apply('template')[0]
        # print source
        # print '-->'
        # print "T", tree
        code = self._compiler(tree).apply('compile')[0]
        # print code
        return code

#orig = Compiler._handlebars.rule_blockrule
#def thunk(*args, **kwargs):
#    import pdb;pdb.set_trace()
#    return orig(*args, **kwargs)
#Compiler._handlebars.rule_blockrule = thunk<|MERGE_RESOLUTION|>--- conflicted
+++ resolved
@@ -203,35 +203,25 @@
 
 class Scope:
 
-<<<<<<< HEAD
-    def __init__(self, context, parent, data):
+    def __init__(self, context, parent, **data):
         # We should never get a scope object for context, but just in case...
         self.context = context.context if isinstance(context, Scope) else context
         self.parent = parent
         self.data = data or {}
-=======
-    def __init__(self, context, parent, index=None, key=None, first=None, last=None):
-        self.context = context
-        self.parent = parent
-        self.index = index
-        self.key = key
-        self.first = first
-        self.last = last
->>>>>>> ad7d74e0
 
     def get(self, name, default=None):
         if name == '__parent':
             return self.parent
-<<<<<<< HEAD
         if str_class(name).startswith('@'):
             return self.data.get(name[1:], default)
         if name == 'this':
             return self.context
 
-        try:
-            return self.context[name]
-        except (KeyError, TypeError):
-            return default
+        return pick(self.context, name, default)
+        # try:
+        #     return self.context[name]
+        # except (KeyError, TypeError):
+        #     return default
     __getitem__ = get
 
     def __bool__(self):
@@ -240,21 +230,6 @@
     def __nonzero__(self):
         return bool(self.context)
 
-=======
-        if name == '@index' and self.index is not None:
-            return self.index
-        if name == '@key' and self.key is not None:
-            return self.key
-        if name == '@first' and self.first is not None:
-            return self.first
-        if name == '@last' and self.last is not None:
-            return self.last
-        if name == 'this':
-            return self.context
-        return pick(self.context, name, default)
-    __getitem__ = get
-
->>>>>>> ad7d74e0
     def __len__(self):
         return len(self.context)
 
@@ -281,18 +256,15 @@
         if type(context) in (list, tuple):
             offset = int(segment)
             context = context[offset]
-<<<<<<< HEAD
-        else:
-            try:
-                context = context.get(segment)
-            except AttributeError:
-                return None
-=======
         elif isinstance(context, Scope):
             context = context.get(segment)
         else:
             context = pick(context, segment)
->>>>>>> ad7d74e0
+        # else:
+        #     try:
+        #         context = context.get(segment)
+        #     except AttributeError:
+        #         return None
     return context
 
 
@@ -319,11 +291,12 @@
         return options['inverse'](this)
 
     result = strlist()
-<<<<<<< HEAD
     if is_dictlike(context):
         count = 0
+        size = len(context)
         for key, local_context in context.items():
-            result.grow(options['fn'](local_context, key=key, first=count==0))
+            result.grow(options['fn'](local_context,
+                key=key, first=count==0, last=count==(size - 1)))
             count += 1
     elif is_iterable(context):
         size = len(context)
@@ -332,41 +305,6 @@
                 index=index, first=index==0, last=index==(size - 1)))
     else:
         return options['inverse'](this)
-=======
-
-    # All sequences in python have a length
-    try:
-        last_index = len(context) - 1
-
-        # If there are no items, we want to trigger the else clause
-        if last_index < 0:
-            raise IndexError()
-
-    except (TypeError, IndexError) as e:
-        return options['inverse'](this)
-
-    # We use the presence of a keys method to determine if the
-    # key attribute should be passed to the block handler
-    has_keys = hasattr(context, 'keys')
-
-    index = 0
-    for value in context:
-        kwargs = {
-            'index': index,
-            'first': index == 0,
-            'last': index == last_index
-        }
-
-        if has_keys:
-            kwargs['key'] = value
-            value = context[value]
-
-        scope = Scope(value, this, **kwargs)
-        result.grow(options['fn'](scope))
-
-        index += 1
-
->>>>>>> ad7d74e0
     return result
 
 
@@ -458,9 +396,9 @@
         # object because the paraent and data attributes may differ for this
         # context.
         self._result.grow(u"    if isinstance(this, Scope):\n")
-        self._result.grow(u"        this = Scope(this.context, parent, data)\n")
+        self._result.grow(u"        this = Scope(this.context, parent, **data)\n")
         self._result.grow(u"    else:\n")
-        self._result.grow(u"        this = Scope(this, parent, data)\n")
+        self._result.grow(u"        this = Scope(this, parent, **data)\n")
 
         # Create a decorator function for nested calls to render. These may be
         # partials or block helpers. They differ from calls to the normal
@@ -576,13 +514,13 @@
             self._result.grow(u"    value = %s\n" % path)
         self._result.grow([
             u"    if callable(value):\n"
-            u"        child_scope = Scope(this.context, this, data)\n"
+            u"        child_scope = Scope(this.context, this, **data)\n"
             u"        value = value(child_scope, %s\n" % call,
             ])
         if realname:
             self._result.grow(
                 u"    elif value is None:\n"
-                u"        child_scope = Scope(this.context, this, data)\n"
+                u"        child_scope = Scope(this.context, this, **data)\n"
                 u"        value = helpers.get('helperMissing')(child_scope, '%s', %s\n"
                     % (realname, call)
                 )
@@ -626,7 +564,7 @@
         self._result.grow([
             u"    result.grow(",
             fn_name,
-            u"(Scope(", context_name, u", ", scope_name, u", data)",
+            u"(Scope(", context_name, u", ", scope_name, u", **data)",
             u", helpers=helpers, partials=partials, parent=", scope_name, ", data=data))\n"
             ])
 
