--- conflicted
+++ resolved
@@ -194,21 +194,10 @@
         if name == 'this':
             return self.context
 
-<<<<<<< HEAD
         try:
             return self.context[name]
         except (KeyError, TypeError):
             return default
-=======
-        if hasattr(self.context, 'get'):
-            result = self.context.get(name, self)
-        else:
-            result = self.context[name]
-
-        if result is not self:
-            return result
-        return default
->>>>>>> da324cb5
     __getitem__ = get
 
     # Added for Python 3
