--- conflicted
+++ resolved
@@ -81,12 +81,8 @@
 boolean ::= <false>|<true>
 false ::= 'f' 'a' 'l' 's' 'e' => False
 true ::= 't' 'r' 'u' 'e' => True
-<<<<<<< HEAD
-notquote ::= <escapedquote> | (~('"') <anything>)
+notquote ::= <escapedquote> | (~('\\' | '"' | '\n' | '\r') <anything>)
 notclosebracket ::= (~(']') <anything>)
-=======
-notquote ::= <escapedquote> | (~('\\' | '"' | '\n' | '\r') <anything>)
->>>>>>> 3a262b8c
 escapedquote ::= '\\' '"' => '\\"'
     | '\\' '\\' => '\\\\'
 safesymbol ::=  ~<alt_inner> '['? (<letter>|'_'):start (<letterOrDigit>|'_')+:symbol ']'? => start + u''.join(symbol)
