#pybars - handlebars.js for python

Pybars provides a template system for Python which is compatible with
handlebars.js.

[![Build Status](https://travis-ci.org/mjumbewu/pybars.png?branch=master)](https://travis-ci.org/mjumbewu/pybars)
[![Coverage Status](https://coveralls.io/repos/mjumbewu/pybars/badge.png?branch=master)](https://coveralls.io/r/mjumbewu/pybars)

##Installation

<<<<<<< HEAD
This Python 3 fork of pybars requires [pymeta](https://launchpad.com/pymeta)
that also run on Python 3. Currently this requires installing custom forks.

```bash
pip install git+https://github.com/mjumbewu/pymeta
pip install git+https://github.com/mjumbewu/pybars
=======
This Python 3 fork of pybars requires [pymeta](https://launchpad.net/pymeta)
that also runs on Python 3. Currently this requires installing a custom fork.

```bash
pip install git+https://github.com/wbond/pymeta

pip install git+https://github.com/wbond/pybars
>>>>>>> 54c50c0c
```

## Handlebars.js Compatibility

This is somewhat of a side-project of mine (@wbond) that is maintained for
almost purely pragmatic reasons. I want to share templates between the server
and client-side, and I need something more powerful than Mustache.

So, with that information, you should realize that the code is probably messy,
that I am certain there are bugs, and select features from different versions
of Handlebars are ported as I or other contributors need them.

Here is a partial list of features that are supported:

 - `@root` root data accesor (Handlebars 2.0)
 - `@_parent` parent scope accesor (Handlebars 2.0)
 - `../` parent scope accessor
 - `@index`, `@key` (Handlebars 1.0, 1.2)
 - `@first` and `@last` data element in the `#each` helper (Handlebars 1.1)
 - kwargs passed to partials (Handlebars 2.0)
 - `@../index` syntax for accessing parent scope data items (Handlebars 2.0)

Features not currently implemented:

 - Complex paths (`../name/../name`)
 - Subexpresions (Handlebars 1.3)
 - Whitespace control, `{{var~}}` (Handlebars 1.1)
 - Lines containing old block statements and whitespace are not removed (Handlebars 2.0)

Feel free to jump in with issues or pull requests.

## Usage

For details on the template language see the http://handlebarsjs.com
documentation.

Typical usage:

```python
# Get a compiler
from pybars import Compiler
compiler = Compiler()

# Compile the template
source = u"{{>header}}{{#list people}}{{firstName}} {{lastName}}{{/list}}"
template = compiler.compile(source)

# Add any special helpers
def _list(this, options, items):
    result = [u'<ul>']
    for thing in items:
        result.append(u'<li>')
        result.extend(options['fn'](thing))
        result.append(u'</li>')
    result.append(u'</ul>')
    return result
helpers = {'list': _list}

# Add partials
header = compiler.compile('<h1>People</h1>')
partials = {'header': header}

# Render the template
output = template({
    'people': [
        {'firstName': "Yehuda", 'lastName': "Katz"},
        {'firstName': "Carl", 'lastName': "Lerche"},
        {'firstName': "Alan", 'lastName': "Johnson"}
    ]}, helpers=helpers, partials=partials)

print(output)
```

The generated output will be:

```html
<h1>People</h1><ul><li>Yehuda Katz</li><li>Carl Lerche</li><li>Alan Johnson</li></ul>
```

### Handlers

Translating the engine to python required slightly different calling
conventions to the JS version:

* block helpers should accept `this, options, *args, **kwargs`
* other helpers should accept `this, *args, **kwargs`
* closures in the context should accept `this, *args, **kwargs`

A template like `{{foo bar quux=1}}` will pass `bar` as a positional argument and
`quux` as a keyword argument. Keyword arguments have to be non-reserved words in
Python. For instance, `print` as a keyword argument will fail.

## Implementation Notes

Templates with literal boolean arguments like `{{foo true}}` will have the
argument mapped to Python's `True` or `False` as appropriate.

For efficiency, rather that passing strings round, pybars passes a subclass of
list (`strlist`) which has a `__unicode__` implementation that returns
`u"".join(self)`. Template helpers can return any of `list`, `tuple`, `unicode` or
`strlist` instances. `strlist` exists to avoid quadratic overheads in string
processing during template rendering. Helpers that are in inner loops *should*
return `list` or `strlist` for the same reason.

**NOTE** The `strlist` takes the position of SafeString in the js implementation:
when returning a strlist it will not be escaped, even in a regular `{{}}`
expansion.

```python
import pybars

source = u"{{bold name}}"

compiler = pybars.Compiler()
template = compiler.compile(source)

def _bold(this, name):
    return pybars.strlist(['<strong>', name, '</strong>'])
helpers = {'bold': _bold}

output = template({'name': 'Will'}, helpers=helpers)
print(output)
```

The `data` facility from the JS implementation has not been ported at this
point, if there is demand for it it would be quite easy to add. Similarly
the `stringParams` feature has not been ported - quote anything you wish to force
to a string in a helper call.

## Dependencies

* Python 2.6-2.7, 3.3+
* PyMeta (Python 3 fork, https://github.com/mjumbewu/pymeta)

## Testing Dependencies

* mock

## Development

Upstream development takes place at https://launchpad.net/pybars.

To run the tests use the runner of your choice, the test suite is
pybars.tests.test_suite.

For instance::

```bash
python -m testtools.run pybars.tests.test_suite
```

pybars is testrepository enabled, so you can just do:

```bash
testr init
testr run
```

## Copyright

```
Copyright (c) 2012, Canonical Ltd

This program is free software: you can redistribute it and/or modify
it under the terms of the GNU Lesser General Public License as published by
the Free Software Foundation, version 3 only.

This program is distributed in the hope that it will be useful,
but WITHOUT ANY WARRANTY; without even the implied warranty of
MERCHANTABILITY or FITNESS FOR A PARTICULAR PURPOSE.  See the
GNU Lesser General Public License for more details.

You should have received a copy of the GNU Lesser General Public License
along with this program.  If not, see <http://www.gnu.org/licenses/>.
GNU Lesser General Public License version 3 (see the file LICENSE).
```<|MERGE_RESOLUTION|>--- conflicted
+++ resolved
@@ -8,14 +8,6 @@
 
 ##Installation
 
-<<<<<<< HEAD
-This Python 3 fork of pybars requires [pymeta](https://launchpad.com/pymeta)
-that also run on Python 3. Currently this requires installing custom forks.
-
-```bash
-pip install git+https://github.com/mjumbewu/pymeta
-pip install git+https://github.com/mjumbewu/pybars
-=======
 This Python 3 fork of pybars requires [pymeta](https://launchpad.net/pymeta)
 that also runs on Python 3. Currently this requires installing a custom fork.
 
@@ -23,7 +15,6 @@
 pip install git+https://github.com/wbond/pymeta
 
 pip install git+https://github.com/wbond/pybars
->>>>>>> 54c50c0c
 ```
 
 ## Handlebars.js Compatibility
